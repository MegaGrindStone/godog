--- conflicted
+++ resolved
@@ -271,14 +271,10 @@
 // scenario to restart it.
 //
 // Use it wisely and avoid sharing state between scenarios.
-<<<<<<< HEAD
 //
 // Deprecated: BeforeFeature will be removed. Depending on
 // your usecase, do setup in BeforeSuite or BeforeScenario.
-func (s *Suite) BeforeFeature(fn func(*gherkin.Feature)) {
-=======
 func (s *Suite) BeforeFeature(fn func(*messages.GherkinDocument)) {
->>>>>>> 572b13d2
 	s.beforeFeatureHandlers = append(s.beforeFeatureHandlers, fn)
 }
 
@@ -319,15 +315,11 @@
 
 // AfterFeature registers a function or method
 // to be run once after feature executed all scenarios.
-<<<<<<< HEAD
 //
 // Deprecated: AfterFeature will be removed. Depending on
 // your usecase, do cleanup and teardowns in AfterScenario
 // or AfterSuite.
-func (s *Suite) AfterFeature(fn func(*gherkin.Feature)) {
-=======
 func (s *Suite) AfterFeature(fn func(*messages.GherkinDocument)) {
->>>>>>> 572b13d2
 	s.afterFeatureHandlers = append(s.afterFeatureHandlers, fn)
 }
 
